name: Build Wheels

on: [push, pull_request]

concurrency:
  group: ${{ github.workflow }}-${{ github.ref }}
  cancel-in-progress: true

env:
  # builds to skip (e.g. skip 32-bit windows)
<<<<<<< HEAD
  CIBW_SKIP: "cp38-macosx_arm64 *-manylinux_i686 *-win32"
=======
  CIBW_SKIP: "cp38-macosx_arm64 *-manylinux_i686 *-musllinux_* *-win32"
>>>>>>> e8f5b7d1

  # Need to do some setup before repairing the wheel on linux...
  CIBW_REPAIR_WHEEL_COMMAND_LINUX: bash scripts/github-actions/repair_command_linux.sh

  CIBW_BEFORE_ALL_LINUX: bash scripts/github-actions/repair-linux.sh

  # Specify eigen location for windows
  CIBW_ENVIRONMENT_WINDOWS: "EXTRA_CMAKE_ARGS=-DEIGEN3_INCLUDE_DIR:PATH=/c/eigen"

  # On Mac build both x64 and arm64
  CIBW_ARCHS_MACOS: "x86_64 arm64"

  CIBW_TEST_REQUIRES: pytest

  # Run a very simple test to make sure the wheels are working
  CIBW_TEST_COMMAND: pytest {project}/scripts/github-actions/simple_test.py

  # We can't currently test Mac arm64 builds on x64
  CIBW_TEST_SKIP: "*_arm64"


# Use bash by default for the run command
defaults:
  run:
    shell: bash

jobs:
  build_wheels:
    name: Build wheels on ${{ matrix.os }}
    runs-on: ${{ matrix.os }}
    strategy:
      fail-fast: false
      matrix:
        os: [ubuntu-latest, ubuntu-24.04-arm, windows-latest, macos-13, macos-14]

    steps:
      - uses: actions/checkout@v4
        with:
          # Grab the whole history so that setuptools-scm can see the tags and
          # give it a correct version even on non-tag push.
          fetch-depth: 0

      - name: Install dependencies
        run: . ./scripts/github-actions/install.sh

      - name: Build wheels
        uses: pypa/cibuildwheel@v3.0.0

      - uses: actions/upload-artifact@v4
        with:
          name: cibw-wheels-${{ matrix.os }}-${{ strategy.job-index }}
          path: ./wheelhouse/*.whl

  upload_pypi:
    needs: build_wheels
    name: Upload wheels to PyPI
    runs-on: ubuntu-latest
    # upload to PyPI on every tag push
    if: github.event_name == 'push' && startsWith(github.event.ref, 'refs/tags/')
    steps:
      - uses: actions/download-artifact@v4
        with:
          # unpacks all CIBW artifacts into dist/
          pattern: cibw-*
          path: dist
          merge-multiple: true

      - uses: pypa/gh-action-pypi-publish@master
        with:
          user: __token__
          password: ${{ secrets.pypi_api_token }}<|MERGE_RESOLUTION|>--- conflicted
+++ resolved
@@ -8,11 +8,7 @@
 
 env:
   # builds to skip (e.g. skip 32-bit windows)
-<<<<<<< HEAD
-  CIBW_SKIP: "cp38-macosx_arm64 *-manylinux_i686 *-win32"
-=======
   CIBW_SKIP: "cp38-macosx_arm64 *-manylinux_i686 *-musllinux_* *-win32"
->>>>>>> e8f5b7d1
 
   # Need to do some setup before repairing the wheel on linux...
   CIBW_REPAIR_WHEEL_COMMAND_LINUX: bash scripts/github-actions/repair_command_linux.sh
