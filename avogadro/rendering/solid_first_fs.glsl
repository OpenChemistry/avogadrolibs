//////////////////////////////////////////////////////////////////////
//
// First-stage screen-space fragment shader for the solid pipeline
//
// It offers ambient occlusion and edge detection capabilities.
//
//////////////////////////////////////////////////////////////////////

#version 120

//
// Input
//

// texture coordinates
varying vec2 UV;

//
// Uniforms
//

// RGB rendered texture
uniform sampler2D inRGBTex;
// Depth rendered texture
uniform sampler2D inDepthTex;
// 1.0 if enabled, 0.0 if disabled
uniform float inAoEnabled;
// Shadow strength for SSAO
uniform float inAoStrength;
// 1.0 if enabled, 0.0 if disabled
uniform float inEdStrength;
// Rendering surface dimensions, in pixels
uniform float width, height;

vec3 getNormalAt(vec2 normalUV)
{
  float xpos = texture2D(inDepthTex, normalUV + vec2(1.0 / width, 0.0)).x;
  float xneg = texture2D(inDepthTex, normalUV - vec2(1.0 / width, 0.0)).x;
  float ypos = texture2D(inDepthTex, normalUV + vec2(0.0, 1.0 / height)).x;
  float yneg = texture2D(inDepthTex, normalUV - vec2(0.0, 1.0 / height)).x;
  float xdelta = xpos - xneg;
  float ydelta = ypos - yneg;
  vec3 r = vec3(xdelta, ydelta, 1.0 / width + 1.0 / height);
  return normalize(r);
}

vec3 getNormalNear(vec2 normalUV)
{
  float cent = texture2D(inDepthTex, normalUV).x;
  float xpos = texture2D(inDepthTex, normalUV + vec2(1.0 / width, 0.0)).x;
  float xneg = texture2D(inDepthTex, normalUV - vec2(1.0 / width, 0.0)).x;
  float ypos = texture2D(inDepthTex, normalUV + vec2(0.0, 1.0 / height)).x;
  float yneg = texture2D(inDepthTex, normalUV - vec2(0.0, 1.0 / height)).x;
  float xposdelta = xpos - cent;
  float xnegdelta = cent - xneg;
  float yposdelta = ypos - cent;
  float ynegdelta = cent - yneg;
  float xdelta = abs(xposdelta) > abs(xnegdelta) ? xnegdelta : xposdelta;
  float ydelta = abs(yposdelta) > abs(ynegdelta) ? ynegdelta : yposdelta;
  vec3 r = vec3(xdelta, ydelta, 0.5 / width + 0.5 / height);
  return normalize(r);
}

float lerp(float a, float b, float f)
{
    return a + f * (b - a);
}

const vec2 SSAOkernel[16] = vec2[16](
  vec2(0.072170, 0.081556),
  vec2(-0.035126, 0.056701),
  vec2(-0.034186, -0.083598),
  vec2(-0.056102, -0.009235),
  vec2(0.017487, -0.099822),
  vec2(0.071065, 0.015921),
  vec2(0.040950, 0.079834),
  vec2(-0.087751, 0.065326),
  vec2(0.061108, -0.025829),
  vec2(0.081262, -0.025854),
  vec2(-0.063816, 0.083857),
  vec2(0.043747, -0.068586),
  vec2(-0.089848, 0.049046),
  vec2(-0.065370, 0.058761),
  vec2(0.099581, -0.089322),
  vec2(-0.032077, -0.042826)
);

float computeSSAOLuminosity(vec3 normal)
{
  float totalOcclusion = 0.0;
  float depth = texture2D(inDepthTex, UV).x;
  float A = (width * UV.x + 10 * height * UV.y) * 2.0 * 3.14159265358979 * 5.0 / 16.0;
  float S = sin(A);
  float C = cos(A);
  mat2 rotation = mat2(
    C, -S,
    S, C
  );
  for (int i = 0; i < 16; i++) {
    vec2 samplePoint = rotation * SSAOkernel[i];
    float occluderDepth = texture2D(inDepthTex, UV + samplePoint).x;
    vec3 occluder = vec3(samplePoint.xy, depth - occluderDepth);
    float d = length(occluder);
    float occlusion = max(0.0, dot(normal, occluder)) * (1.0 / (1.0 + d));
    totalOcclusion += occlusion;
  }
  
  return max(0.0, 1.2 - inAoStrength * totalOcclusion);
}

float computeEdgeLuminosity(vec3 normal)
{
  return max(0.0, pow(normal.z - 0.1, 1.0 / 3.0));
}

void main()
{
  float luminosity = 1.0;
<<<<<<< HEAD
  luminosity *= max(1.2 * (1.0 - inAoEnabled), computeSSAOLuminosity(normal));
  luminosity *= max(1.0 - inEdStrength, computeEdgeLuminosity(normal));
=======
  luminosity *= max(1.2 * (1.0 - inAoEnabled), computeSSAOLuminosity(getNormalNear(UV)));
  luminosity *= max(1.0 - inEdEnabled, computeEdgeLuminosity(getNormalAt(UV)));
>>>>>>> 289ff59d
  vec4 color = texture2D(inRGBTex, UV);
  gl_FragColor = vec4(color.xyz * luminosity, color.w);
  gl_FragDepth = texture2D(inDepthTex, UV).x;
}<|MERGE_RESOLUTION|>--- conflicted
+++ resolved
@@ -116,13 +116,9 @@
 void main()
 {
   float luminosity = 1.0;
-<<<<<<< HEAD
-  luminosity *= max(1.2 * (1.0 - inAoEnabled), computeSSAOLuminosity(normal));
-  luminosity *= max(1.0 - inEdStrength, computeEdgeLuminosity(normal));
-=======
   luminosity *= max(1.2 * (1.0 - inAoEnabled), computeSSAOLuminosity(getNormalNear(UV)));
-  luminosity *= max(1.0 - inEdEnabled, computeEdgeLuminosity(getNormalAt(UV)));
->>>>>>> 289ff59d
+  luminosity *= max(1.0 - inEdStrength, computeEdgeLuminosity(getNormalAt(UV)));
+
   vec4 color = texture2D(inRGBTex, UV);
   gl_FragColor = vec4(color.xyz * luminosity, color.w);
   gl_FragDepth = texture2D(inDepthTex, UV).x;
