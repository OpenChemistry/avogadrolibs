/******************************************************************************

  This source file is part of the Avogadro project.

  Copyright 2007-2009 by Marcus D. Hanwell
  Copyright 2012 Kitware, Inc.

  This source code is released under the New BSD License, (the "License").

  Unless required by applicable law or agreed to in writing, software
  distributed under the License is distributed on an "AS IS" BASIS,
  WITHOUT WARRANTIES OR CONDITIONS OF ANY KIND, either express or implied.
  See the License for the specific language governing permissions and
  limitations under the License.

******************************************************************************/

#include "periodictableview.h"
#include "periodictablescene_p.h"
#include <avogadro/core/elements.h>

#include <QtCore/QTimer>
#include <QtGui/QKeyEvent>

namespace Avogadro {
namespace QtGui {

using Core::Elements;

<<<<<<< HEAD
PeriodicTableView::PeriodicTableView(QWidget *parent_) : QGraphicsView(parent_)
=======
PeriodicTableView::PeriodicTableView(QWidget *parent)
  : QGraphicsView(parent),
    m_element(6) // Everyone loves carbon.
>>>>>>> fd224991
{
  // Use a small title bar (Qt::Tool) with no minimize or maximise buttons
  setWindowFlags(Qt::Dialog | Qt::Tool);

  PeriodicTableScene *table = new PeriodicTableScene;
  table->setSceneRect(-20, -20, 480, 260);
  table->setItemIndexMethod(QGraphicsScene::NoIndex);
  table->setBackgroundBrush(Qt::white);
  table->changeElement(m_element);

  setScene(table);
  setRenderHint(QPainter::Antialiasing);
  setWindowTitle(tr("Periodic Table"));
  resize(490, 270);
  setFixedSize(490, 270);
  connect(table, SIGNAL(elementChanged(int)),
          this, SLOT(elementClicked(int)));
}

PeriodicTableView::~PeriodicTableView()
{
  delete scene();
}

void PeriodicTableView::setElement(int element)
{
  m_element = element;
  PeriodicTableScene *table = qobject_cast<PeriodicTableScene *>(scene());
  if (table)
    table->changeElement(element);
}

void PeriodicTableView::elementClicked(int id)
{
  m_element = id;
  emit(elementChanged(id));
}

void PeriodicTableView::mouseDoubleClickEvent(QMouseEvent *)
{
  close();
}

void PeriodicTableView::clearKeyPressBuffer()
{
  m_keyPressBuffer.clear();
}

void PeriodicTableView::keyPressEvent(QKeyEvent *event_)
{
  if (m_keyPressBuffer.isEmpty()) {
    // This is the first character typed.
    // Qait for 2 seconds, then clear the buffer,
    // this ensures we can get multi-character elements.
    QTimer::singleShot(2000, this, SLOT(clearKeyPressBuffer()));
  }

  m_keyPressBuffer.append(event_->text());
  // Try setting an element symbol from this string.
  int element = m_keyPressBuffer.toInt();
  if (element <= 0 || element > 119) {
    // Not a valid number, have we tried 2- and 3-character symbols?
    if (m_keyPressBuffer.length() > 3) {
      clearKeyPressBuffer();
    }
    else {
      // try parsing as a symbol
      element = Elements::atomicNumberFromSymbol(m_keyPressBuffer.toAscii().data());
    }
  }

  // got a valid symbol
  if (element > 0 && element < 119)
    setElement(element);

  QGraphicsView::keyPressEvent(event_);
}

} // End QtGui namespace
} // End Avogadro namespace<|MERGE_RESOLUTION|>--- conflicted
+++ resolved
@@ -27,13 +27,9 @@
 
 using Core::Elements;
 
-<<<<<<< HEAD
-PeriodicTableView::PeriodicTableView(QWidget *parent_) : QGraphicsView(parent_)
-=======
-PeriodicTableView::PeriodicTableView(QWidget *parent)
-  : QGraphicsView(parent),
+PeriodicTableView::PeriodicTableView(QWidget *parent_)
+  : QGraphicsView(parent_),
     m_element(6) // Everyone loves carbon.
->>>>>>> fd224991
 {
   // Use a small title bar (Qt::Tool) with no minimize or maximise buttons
   setWindowFlags(Qt::Dialog | Qt::Tool);
