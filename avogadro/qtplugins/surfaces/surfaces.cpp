/******************************************************************************
  This source file is part of the Avogadro project.
  This source code is released under the 3-Clause BSD License, (see "LICENSE").
******************************************************************************/

#include "surfaces.h"
#include "surfacedialog.h"

#include "tinycolormap.hpp"

#include "gaussiansetconcurrent.h"
#include "slatersetconcurrent.h"

// Header only, but duplicate symbols if included globally...
namespace {
#include <gif.h>
}

#include <gwavi.h>

#include <avogadro/calc/chargemanager.h>

#include <avogadro/core/color3f.h>
#include <avogadro/core/variant.h>
#include <avogadro/core/vector.h>

#include <avogadro/core/cube.h>
#include <avogadro/core/mesh.h>
#include <avogadro/core/neighborperceiver.h>
#include <avogadro/qtgui/meshgenerator.h>
#include <avogadro/qtgui/molecule.h>
#include <avogadro/qtgui/rwlayermanager.h>
#include <avogadro/qtopengl/activeobjects.h>
#include <avogadro/qtopengl/glwidget.h>

#include <avogadro/core/basisset.h>
#include <avogadro/core/gaussiansettools.h>

#include <avogadro/io/fileformatmanager.h>
#include <avogadro/quantumio/gamessus.h>
#include <avogadro/quantumio/gaussiancube.h>
#include <avogadro/quantumio/gaussianfchk.h>
#include <avogadro/quantumio/molden.h>
#include <avogadro/quantumio/mopacaux.h>
#include <avogadro/quantumio/nwchemjson.h>
#include <avogadro/quantumio/nwchemlog.h>

#include <QtConcurrent/QtConcurrentMap>
#include <QtConcurrent/QtConcurrentRun>
#include <QtCore/QBuffer>
#include <QtCore/QCoreApplication>
#include <QtCore/QDebug>
#include <QtCore/QProcess>
#include <QtGui/QOpenGLFramebufferObject>
#include <QtWidgets/QAction>
#include <QtWidgets/QFileDialog>
#include <QtWidgets/QMessageBox>
#include <QtWidgets/QProgressDialog>

<<<<<<< HEAD
using namespace tinycolormap;

namespace Avogadro {
namespace QtPlugins {
=======
namespace Avogadro::QtPlugins {
>>>>>>> c6e475c4

using Core::Array;
using Core::GaussianSet;
using Core::NeighborPerceiver;
using QtGui::Molecule;

class Surfaces::PIMPL
{
public:
  GifWriter* gifWriter = nullptr;
  gwavi_t* gwaviWriter = nullptr;
};

Surfaces::Surfaces(QObject* p) : ExtensionPlugin(p), d(new PIMPL())
{
  auto action = new QAction(this);
  action->setText(tr("Create Surfaces…"));
  connect(action, SIGNAL(triggered()), SLOT(surfacesActivated()));
  connect(&m_displayMeshWatcher, SIGNAL(finished()), SLOT(displayMesh()));
  connect(&m_performEDTStepWatcher, SIGNAL(finished()), SLOT(performEDTStep()));
  
  m_actions.push_back(action);

  // Register quantum file formats
  Io::FileFormatManager::registerFormat(new QuantumIO::GAMESSUSOutput);
  Io::FileFormatManager::registerFormat(new QuantumIO::GaussianFchk);
  Io::FileFormatManager::registerFormat(new QuantumIO::GaussianCube);
  Io::FileFormatManager::registerFormat(new QuantumIO::MoldenFile);
  Io::FileFormatManager::registerFormat(new QuantumIO::MopacAux);
  Io::FileFormatManager::registerFormat(new QuantumIO::NWChemJson);
  Io::FileFormatManager::registerFormat(new QuantumIO::NWChemLog);
}

Surfaces::~Surfaces()
{
  delete d;
  delete m_cube;
}

void Surfaces::setMolecule(QtGui::Molecule* mol)
{
  if (mol->basisSet()) {
    m_basis = mol->basisSet();
  } else if (mol->cubes().size() != 0) {
    m_cubes = mol->cubes();
  }

  m_cube = nullptr;
  m_mesh1 = nullptr;
  m_mesh2 = nullptr;
  m_molecule = mol;
}

QList<QAction*> Surfaces::actions() const
{
  return m_actions;
}

QStringList Surfaces::menuPath(QAction*) const
{
  QStringList path;
  path << tr("&Analysis");
  return path;
}

void Surfaces::surfacesActivated()
{
  if (!m_dialog) {
    m_dialog = new SurfaceDialog(qobject_cast<QWidget*>(parent()));
    connect(m_dialog, SIGNAL(calculateClickedSignal()),
            SLOT(calculateSurface()));
    connect(m_dialog, SIGNAL(recordClicked()), SLOT(recordMovie()));
    connect(m_dialog, SIGNAL(stepChanged(int)), SLOT(stepChanged(int)));
  }

  if (m_basis) {
    // we have quantum data, set up the dialog accordingly
    auto gaussian = dynamic_cast<Core::GaussianSet*>(m_basis);
    bool beta = false;
    if (gaussian) {
      auto b = gaussian->moMatrix(GaussianSet::Beta);
      if (b.rows() > 0 && b.cols() > 0)
        beta = true;
    }
    m_dialog->setupBasis(m_basis->electronCount(),
                         m_basis->molecularOrbitalCount(), beta);
  }
  if (m_cubes.size() > 0) {
    QStringList cubeNames;
    for (auto & m_cube : m_cubes) {
      cubeNames << m_cube->name().c_str();
    }
    m_dialog->setupCubes(cubeNames);
  }
  m_dialog->setupSteps(m_molecule->coordinate3dCount());

  m_dialog->show();
}

float Surfaces::resolution()
{
  if (!m_dialog->automaticResolution())
    return m_dialog->resolution();

  float r = 0.02 * powf(m_molecule->atomCount(), 1.0f / 3.0f);
  float minimum = 0.05;
  float maximum = 0.5;

  switch (m_dialog->surfaceType()) {
    case SolventExcluded:
      minimum = 0.1;
      break;
    default:
      ;
  }

  r = std::max(minimum, std::min(maximum, r));
  return r;
}

void Surfaces::calculateSurface()
{
  if (!m_dialog)
    return;

  Type type = m_dialog->surfaceType();
  if (!m_cube)
    m_cube = m_molecule->addCube();
  // TODO we should add a name, type, etc.

  switch (type) {
    case VanDerWaals:
    case SolventAccessible:
    case SolventExcluded:
      calculateEDT();
      break;

    case ElectronDensity:
    case MolecularOrbital:
    case ElectrostaticPotential:
    case SpinDensity:
      calculateQM();
      break;

    case FromFile:
    default:
      calculateCube();
      break;
  }
}

float inline square(float x) { return x * x; }

void Surfaces::calculateEDT()
{
  QFuture future = QtConcurrent::run([=]() {
    double probeRadius = 0.0;
    switch (m_dialog->surfaceType()) {
      case VanDerWaals:
          break;
      case SolventAccessible:
      case SolventExcluded:
          probeRadius = 1.4;
          break;
    }

    // first, make a list of all atom positions and radii
    Array<Vector3> atomPositions = m_molecule->atomPositions3d();
    auto *atoms =
      new std::vector<std::pair<Vector3, double>>(m_molecule->atomCount());
    double max_radius = probeRadius;
    QtGui::RWLayerManager layerManager;
    for (size_t i = 0; i < m_molecule->atomCount(); i++) {
      if (!layerManager.visible(m_molecule->layer(i)))
        continue;
      auto radius = Core::Elements::radiusVDW(m_molecule->atomicNumber(i)) + probeRadius;
      atoms->emplace_back(atomPositions[i], radius);
      if (radius > max_radius)
        max_radius = radius;
    }

    double padding = max_radius + probeRadius;
    m_cube->setLimits(*m_molecule, resolution(), padding);
    m_cube->fill(-1.0);

    const float res = resolution();
    const Vector3 min = m_cube->min();
    const float mdist = probeRadius;

    // then, for each atom, set cubes around it up to a certain radius
    QFuture innerFuture = QtConcurrent::map(*atoms, [=](std::pair<Vector3, double> &in) {
      double startPosX = in.first(0) - in.second;
      double endPosX = in.first(0) + in.second;
      int startIndexX = (startPosX - min(0)) / res;
      int endIndexX = (endPosX - min(0)) / res + 1;
      for (int indexX = startIndexX; indexX < endIndexX; indexX++) {
        double posX = indexX * res + min(0);
        double radiusXsq = square(in.second) - square(posX - in.first(0));
        if (radiusXsq < 0.0)
          continue;
        double radiusX = sqrt(radiusXsq);
        double startPosY = in.first(1) - radiusX;
        double endPosY = in.first(1) + radiusX;
        int startIndexY = (startPosY - min(1)) / res;
        int endIndexY = (endPosY - min(1)) / res + 1;
        for (int indexY = startIndexY; indexY < endIndexY; indexY++) {
          double posY = indexY * res + min(1);
          double lengthXYsq = square(radiusX) - square(posY - in.first(1));
          if (lengthXYsq < 0.0)
            continue;
          double lengthXY = sqrt(lengthXYsq);
          double startPosZ = in.first(2) - lengthXY;
          double endPosZ = in.first(2) + lengthXY;
          int startIndexZ = (startPosZ - min(2)) / res;
          int endIndexZ = (endPosZ - min(2)) / res + 1;
          m_cube->fillStripe(indexX, indexY, startIndexZ, endIndexZ - 1, 1.0f);
        }
      }
    });
    
    innerFuture.waitForFinished();
  });
  
  // SolventExcluded requires an extra pass
  if (m_dialog->surfaceType() == SolventExcluded) {
    m_performEDTStepWatcher.setFuture(future);
  } else {
    m_displayMeshWatcher.setFuture(future);
  }
}

void Surfaces::performEDTStep()
{
  QFuture future = QtConcurrent::run([=]() {
    const double probeRadius = 1.4;
    const double scaledProbeRadius = probeRadius / resolution();
    
    // make a list of all "outside" cubes in contact with an "inside" cube
    // these are the only ones that can be "nearest" to an "inside" cube
    Array<Vector3> relativePositions;
    // also make a list of all "inside" cubes
    auto *insideIndices = new std::vector<Vector3i>;
    Vector3i size = m_cube->dimensions();
    relativePositions.reserve(size(0) * size(1) * 4); // O(n^2)
    insideIndices->reserve(size(0) * size(1) * size(2)); // O(n^3)
    for (int z = 0; z < size(2); z++) {
      int zp = std::max(z - 1, 0);
      int zn = std::min(z + 1, size(2) - 1);
      for (int y = 0; y < size(1); y++) {
        int yp = std::max(y - 1, 0);
        int yn = std::min(y + 1, size(1) - 1);
        for (int x = 0; x < size(0); x++) {
          if (m_cube->value(x, y, z) > 0.0) {
            insideIndices->emplace_back(x, y, z);
            continue;
          }
          int xp = std::max(x - 1, 0);
          int xn = std::min(x + 1, size(0) - 1);
          if (m_cube->value(xp, y, z) > 0.0
            || m_cube->value(xn, y, z) > 0.0
            || m_cube->value(x, yp, z) > 0.0
            || m_cube->value(x, yn, z) > 0.0
            || m_cube->value(x, y, zp) > 0.0
            || m_cube->value(x, y, zn) > 0.0
          ) {
            relativePositions.push_back(Vector3(x, y, z));
          }
        }
      }
    }
    
    // pass the list to a NeighborPerceiver so it's faster to look up
    NeighborPerceiver perceiver(relativePositions, scaledProbeRadius);
    
    // now, exclude all "inside" cubes too close to any "outside" cube
    thread_local Array<Index> *neighbors = nullptr;
    QFuture innerFuture = QtConcurrent::map(*insideIndices, [=](Vector3i &in) {
      Vector3 pos = in.cast<double>();
      if (neighbors == nullptr)
        neighbors = new Array<Index>;
      perceiver.getNeighborsInclusiveInPlace(*neighbors, pos);
      for (Index neighbor: *neighbors) {
        const Vector3 &npos = relativePositions[neighbor];
        float distance = (npos - pos).norm();
        if (distance <= scaledProbeRadius) {
          m_cube->setValue(in(0), in(1), in(2), -1.0f);
          break;
        }
      }
    });
    
    innerFuture.waitForFinished();
  });
  
  m_displayMeshWatcher.setFuture(future);
}

void Surfaces::calculateQM()
{
  if (!m_basis || !m_dialog)
    return; // nothing to do

  // Reset state a little more frequently, minimal cost, avoid bugs.
  m_molecule->clearCubes();
  m_molecule->clearMeshes();
  m_cube = nullptr;
  m_mesh1 = nullptr;
  m_mesh2 = nullptr;
  m_molecule->emitChanged(Molecule::Atoms | Molecule::Added);
  bool connectSlots = false;

  // set up QtConcurrent calculators for Gaussian or Slater basis sets
  if (dynamic_cast<GaussianSet*>(m_basis)) {
    if (!m_gaussianConcurrent) {
      m_gaussianConcurrent = new GaussianSetConcurrent(this);
      connectSlots = true;
    }
    m_gaussianConcurrent->setMolecule(m_molecule);
  } else {
    if (!m_slaterConcurrent) {
      m_slaterConcurrent = new SlaterSetConcurrent(this);
      connectSlots = true;
    }
    m_slaterConcurrent->setMolecule(m_molecule);
  }

  // TODO: Check to see if this cube or surface has already been computed
  if (!m_progressDialog) {
    m_progressDialog = new QProgressDialog(qobject_cast<QWidget*>(parent()));
    m_progressDialog->setCancelButtonText(nullptr);
    m_progressDialog->setWindowModality(Qt::NonModal);
    connectSlots = true;
  }

  if (!m_cube)
    m_cube = m_molecule->addCube();

  Type type = m_dialog->surfaceType();
  int index = m_dialog->surfaceIndex();
  m_isoValue = m_dialog->isosurfaceValue();
  m_cube->setLimits(*m_molecule, resolution(), 5.0);

  QString progressText;
  if (type == ElectronDensity) {
    progressText = tr("Calculating electron density");
    m_cube->setName("Electron Density");
    if (dynamic_cast<GaussianSet*>(m_basis)) {
      m_gaussianConcurrent->calculateElectronDensity(m_cube);
    } else {
      m_slaterConcurrent->calculateElectronDensity(m_cube);
    }
  }

  else if (type == MolecularOrbital) {
    progressText = tr("Calculating molecular orbital %L1").arg(index);
    m_cube->setName("Molecular Orbital " + std::to_string(index + 1));
    if (dynamic_cast<GaussianSet*>(m_basis)) {
      m_gaussianConcurrent->calculateMolecularOrbital(m_cube, index,
                                                      m_dialog->beta());
    } else {
      m_slaterConcurrent->calculateMolecularOrbital(m_cube, index);
    }
  }

  // Set up the progress dialog.
  if (dynamic_cast<GaussianSet*>(m_basis)) {
    m_progressDialog->setWindowTitle(progressText);
    m_progressDialog->setRange(
      m_gaussianConcurrent->watcher().progressMinimum(),
      m_gaussianConcurrent->watcher().progressMaximum());
    m_progressDialog->setValue(m_gaussianConcurrent->watcher().progressValue());
    m_progressDialog->show();

    if (connectSlots) {
      connect(&m_gaussianConcurrent->watcher(),
              SIGNAL(progressValueChanged(int)), m_progressDialog,
              SLOT(setValue(int)));
      connect(&m_gaussianConcurrent->watcher(),
              SIGNAL(progressRangeChanged(int, int)), m_progressDialog,
              SLOT(setRange(int, int)));
      connect(m_gaussianConcurrent, SIGNAL(finished()), SLOT(displayMesh()));
    }
  } else {
    // slaters
    m_progressDialog->setWindowTitle(progressText);
    m_progressDialog->setRange(m_slaterConcurrent->watcher().progressMinimum(),
                               m_slaterConcurrent->watcher().progressMaximum());
    m_progressDialog->setValue(m_slaterConcurrent->watcher().progressValue());
    m_progressDialog->show();

    connect(&m_slaterConcurrent->watcher(), SIGNAL(progressValueChanged(int)),
            m_progressDialog, SLOT(setValue(int)));
    connect(&m_slaterConcurrent->watcher(),
            SIGNAL(progressRangeChanged(int, int)), m_progressDialog,
            SLOT(setRange(int, int)));
    connect(m_slaterConcurrent, SIGNAL(finished()), SLOT(displayMesh()));
  }
}

void Surfaces::calculateCube()
{
  if (!m_dialog || m_cubes.size() == 0)
    return;

  // check bounds
  m_cube = m_cubes[m_dialog->surfaceIndex()];
  m_isoValue = m_dialog->isosurfaceValue();
  displayMesh();
}

void Surfaces::stepChanged(int n)
{
  if (!m_molecule || !m_basis)
    return;

  qDebug() << "\n\t==== Step changed to" << n << "====";
  auto g = dynamic_cast<GaussianSet*>(m_basis);
  if (g) {
    g->setActiveSetStep(n - 1);
    m_molecule->clearCubes();
    m_molecule->clearMeshes();
    m_cube = nullptr;
    m_mesh1 = nullptr;
    m_mesh2 = nullptr;
    m_molecule->emitChanged(Molecule::Atoms | Molecule::Added);
  }
}

void Surfaces::displayMesh()
{
  if (!m_cube)
    return;

  qDebug() << " running displayMesh";

  m_smoothingPasses = m_dialog->smoothingPassesValue();

  if (!m_mesh1)
    m_mesh1 = m_molecule->addMesh();
  if (!m_meshGenerator1) {
    m_meshGenerator1 = new QtGui::MeshGenerator;
    connect(m_meshGenerator1, SIGNAL(finished()), SLOT(meshFinished()));
  }
  m_meshGenerator1->initialize(m_cube, m_mesh1, -m_isoValue, m_smoothingPasses);

  // TODO - only do this if we're generating an orbital
  //    and we need two meshes
  //   How do we know? - likely ask the cube if it's an MO?
  if (!m_mesh2)
    m_mesh2 = m_molecule->addMesh();
  if (!m_meshGenerator2) {
    m_meshGenerator2 = new QtGui::MeshGenerator;
    connect(m_meshGenerator2, SIGNAL(finished()), SLOT(meshFinished()));
  }
  m_meshGenerator2->initialize(m_cube, m_mesh2, m_isoValue, m_smoothingPasses, true);

  // Start the mesh generation - this needs an improved mutex with a read lock
  // to function as expected. Write locks are exclusive, read locks can have
  // many read locks but no write lock.
  m_meshGenerator1->start();
  m_meshGenerator2->start();

  // Track how many meshes are left to show.
  m_meshesLeft = 2;
}

Core::Color3f Surfaces::chargeGradient(double value, double clamp, ColormapType colormap) const
{
  // okay, typically color scales have blue at the bottom, red at the top.
  // so we need to invert, so blue is positive charge, red is negative charge.
  // we also need to scale the color to the range of the charge.
  double scaledValue = value / clamp; // from -1 to 1.0
  double scaledValue2 =
    1.0 - ((scaledValue + 1.0) / 2.0); // from 0 to 1.0 red to blue

  auto color = tinycolormap::GetColor(scaledValue2, colormap);
  Core::Color3f r(float(color.r()), color.g(), color.b());

  return r;
}

ColormapType Surfaces::getColormapFromString(const QString& name) const
{
  // Just do all of them, even though we won't use them all
  if (name == tr("Parula", "colormap"))
    return ColormapType::Parula;
  else if (name == tr("Heat", "colormap"))
    return ColormapType::Heat;
  else if (name == tr("Hot", "colormap"))
    return ColormapType::Hot;
  else if (name == tr("Gray", "colormap"))
    return ColormapType::Gray;
  else if (name == tr("Magma", "colormap"))
    return ColormapType::Magma;
  else if (name == tr("Inferno", "colormap"))
    return ColormapType::Inferno;
  else if (name == tr("Plasma", "colormap"))
    return ColormapType::Plasma;
  else if (name == tr("Viridis", "colormap"))
    return ColormapType::Viridis;
  else if (name == tr("Cividis", "colormap"))
    return ColormapType::Cividis;
  else if (name == tr("Spectral", "colormap"))
    return ColormapType::Spectral;
  else if (name == tr("Coolwarm", "colormap"))
    return ColormapType::Coolwarm;
  else if (name == tr("Balance", "colormap"))
    return ColormapType::Balance;
  else if (name == tr("Blue-DarkRed", "colormap"))
    return ColormapType::BlueDkRed;
  else if (name == tr("Turbo", "colormap"))
    return ColormapType::Turbo;

  return ColormapType::Turbo;
}

void Surfaces::colorMeshByPotential()
{
  const auto identifiers =
    Calc::ChargeManager::instance().identifiersForMolecule(*m_molecule);
  if (identifiers.empty())
    return;
  
  const auto model = *(identifiers.begin());
  const auto colormap = getColormapFromString(m_dialog->colormapName());
  
  const auto positions = m_mesh1->vertices();
  auto potentials = new Core::Array<double>(positions.size());
  (*potentials)[0] = // Avoid calling any initialization routines once per thread
    Calc::ChargeManager::instance().potential(model, *m_molecule, positions[0].cast<double>());
  QtConcurrent::map(positions, [=](const Vector3f &pos) {
    ptrdiff_t index = &pos - &(*positions.begin());
    (*potentials)[index] =
      Calc::ChargeManager::instance().potential(model, *m_molecule, pos.cast<double>());
  }).waitForFinished();
  
  double minPotential = *std::min_element(potentials->begin(), potentials->end());
  double maxPotential = *std::max_element(potentials->begin(), potentials->end());
  double clamp = std::max(std::abs(minPotential), std::abs(minPotential));
  
  Core::Array<Core::Color3f> colors(positions.size());
  for (size_t i = 0; i < potentials->size(); i++)
    colors[i] = chargeGradient((*potentials)[i], clamp, colormap);
  
  m_mesh1->setColors(colors);
}

void Surfaces::colorMesh()
{
  switch (m_dialog->colorProperty()) {
    case None:
      break;
    case ByElectrostaticPotential:
      colorMeshByPotential();
      break;
  }
}

void Surfaces::meshFinished()
{
  --m_meshesLeft;
  if (m_meshesLeft == 0) {
    colorMesh();
    if (m_recordingMovie) {
      // Move to the next frame.
      qDebug() << "Let's get to the next frame…";
      m_molecule->emitChanged(QtGui::Molecule::Added);
      movieFrame();
    } else {
      m_dialog->reenableCalculateButton();

      qDebug() << " mesh finished";

      m_molecule->emitChanged(QtGui::Molecule::Added);
    }
  }
  // TODO: enable the mesh display type
}

void Surfaces::recordMovie()
{
  QString baseFileName;
  if (m_molecule)
    baseFileName = m_molecule->data("fileName").toString().c_str();

  QString selectedFilter = tr("Movie AVI (*.avi)");
  QString baseName = QFileDialog::getSaveFileName(
    qobject_cast<QWidget*>(parent()), tr("Export Movie"), "",
    tr("Movie MP4 (*.mp4);;Movie AVI (*.avi);;GIF (*.gif)"), &selectedFilter);

  if (baseName.isEmpty()) {
    m_dialog->enableRecord();
    return;
  }

  QFileInfo fileInfo(baseName);
  if (!fileInfo.suffix().isEmpty())
    baseName = fileInfo.absolutePath() + "/" + fileInfo.baseName();

  m_baseFileName = baseName;
  m_numberLength = static_cast<int>(
    ceil(log10(static_cast<float>(m_molecule->coordinate3dCount()) + 1)));

  m_recordingMovie = true;
  m_currentFrame = 1;
  m_frameCount = m_molecule->coordinate3dCount();

  // Figure out the save type, and work accordingly...
  if (selectedFilter == tr("GIF (*.gif)")) {
    d->gwaviWriter = nullptr;
    d->gifWriter = new GifWriter;
    GifBegin(d->gifWriter, (baseName + ".gif").toLatin1().data(), 800, 600,
             100 / 4);
  } else if (selectedFilter == tr("Movie AVI (*.avi)")) {
    d->gifWriter = nullptr;
    d->gwaviWriter = gwavi_open((baseName + ".avi").toLatin1().data(), 800, 600,
                                "MJPG", 4, nullptr);
  } else {
    d->gwaviWriter = nullptr;
    d->gifWriter = nullptr;
  }

  stepChanged(m_currentFrame);
  m_dialog->setStep(m_currentFrame);
  calculateSurface();
}

void Surfaces::movieFrame()
{
  // Not ideal, need to let things update asynchronously, complete, before we
  // capture the frame. When appropriate move to the next frame or complete.
  QCoreApplication::sendPostedEvents();
  QCoreApplication::processEvents();

  auto glWidget = QtOpenGL::ActiveObjects::instance().activeGLWidget();
  if (!glWidget) {
    QMessageBox::warning(qobject_cast<QWidget*>(parent()), tr("Avogadro"),
                         "Couldn't find the active render widget, failing.");
    m_recordingMovie = false;
    m_dialog->enableRecord();
    return;
  }
  glWidget->resize(800 / glWidget->devicePixelRatio(),
                   600 / glWidget->devicePixelRatio());
  QImage exportImage;
  glWidget->raise();
  glWidget->repaint();
  if (QOpenGLFramebufferObject::hasOpenGLFramebufferObjects()) {
    exportImage = glWidget->grabFramebuffer();
  } else {
    QPixmap pixmap = QPixmap::grabWindow(glWidget->winId());
    exportImage = pixmap.toImage();
  }

  if (d->gifWriter) {
    int pixelCount = exportImage.width() * exportImage.height();
    auto* imageData = new uint8_t[pixelCount * 4];
    int imageIndex = 0;
    for (int j = 0; j < exportImage.height(); ++j) {
      for (int k = 0; k < exportImage.width(); ++k) {
        QColor color = exportImage.pixel(k, j);
        imageData[imageIndex] = static_cast<uint8_t>(color.red());
        imageData[imageIndex + 1] = static_cast<uint8_t>(color.green());
        imageData[imageIndex + 2] = static_cast<uint8_t>(color.blue());
        imageData[imageIndex + 3] = static_cast<uint8_t>(color.alpha());
        imageIndex += 4;
      }
    }
    GifWriteFrame(d->gifWriter, imageData, 800, 600, 100 / 4);
    delete[] imageData;
  } else if (d->gwaviWriter) {
    QByteArray ba;
    QBuffer buffer(&ba);
    buffer.open(QIODevice::WriteOnly);
    exportImage.save(&buffer, "JPG");
    if (gwavi_add_frame(
          d->gwaviWriter,
          reinterpret_cast<const unsigned char*>(buffer.data().data()),
          buffer.size()) == -1) {
      QMessageBox::warning(qobject_cast<QWidget*>(parent()), tr("Avogadro"),
                           tr("Error: cannot add frame to video."));
    }
  } else {
    QString fileName = QString::number(m_currentFrame);
    while (fileName.length() < m_numberLength)
      fileName.prepend('0');
    fileName.prepend(m_baseFileName);
    fileName.append(".png");
    qDebug() << "Writing to" << fileName;

    if (!exportImage.save(fileName)) {
      QMessageBox::warning(qobject_cast<QWidget*>(parent()), tr("Avogadro"),
                           tr("Cannot save file %1.").arg(fileName));
      return;
    }
  }

  // Increment current frame.
  ++m_currentFrame;
  if (m_currentFrame <= m_frameCount) {
    qDebug() << "Starting next frame…";
    stepChanged(m_currentFrame);
    m_dialog->setStep(m_currentFrame);
    calculateSurface();
  } else {
    qDebug() << "We are done! Make some movies.";
    if (d->gifWriter) {
      GifEnd(d->gifWriter);
      delete d->gifWriter;
      d->gifWriter = nullptr;
    } else if (d->gwaviWriter) {
      gwavi_close(d->gwaviWriter);
      d->gwaviWriter = nullptr;
    } else {
      QProcess proc;
      QStringList args;
      args << "-y"
           << "-r" << QString::number(10) << "-i"
           << m_baseFileName + "%0" + QString::number(m_numberLength) + "d.png"
           << "-c:v"
           << "libx264"
           << "-r"
           << "30"
           << "-pix_fmt"
           << "yuv420p" << m_baseFileName + ".mp4";
      proc.execute("avconv", args);
    }
    /*
    args.clear();
    args << "-dispose"
         << "Background"
         << "-delay" << QString::number(100 / 10)
         << m_baseFileName + "%0" + QString::number(m_numberLength) + "d.png[0-"
    +
              QString::number(m_molecule->coordinate3dCount() - 1) + "]"
         << m_baseFileName + ".gif";
    proc.execute("convert", args);
    */

    m_recordingMovie = false;
    m_dialog->enableRecord();
  }
}

} // namespace Avogadro<|MERGE_RESOLUTION|>--- conflicted
+++ resolved
@@ -57,14 +57,9 @@
 #include <QtWidgets/QMessageBox>
 #include <QtWidgets/QProgressDialog>
 
-<<<<<<< HEAD
 using namespace tinycolormap;
 
-namespace Avogadro {
-namespace QtPlugins {
-=======
 namespace Avogadro::QtPlugins {
->>>>>>> c6e475c4
 
 using Core::Array;
 using Core::GaussianSet;
