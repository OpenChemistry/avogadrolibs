include(GenerateExportHeader)

function(avogadro_add_library name)
  add_library(${name} ${ARGN})
  # Use the new AUTOMOC support for Qt libraries (CMake 2.8.6).
  if(${name} MATCHES "^AvogadroQt")
    set_target_properties(${name} PROPERTIES AUTOMOC TRUE)
    message("Using automoc for Qt library")
  endif()
  string(TOLOWER ${name} lowerName)
  # Generate the necessary export headers.
  generate_export_header(${name} EXPORT_FILE_NAME ${lowerName}export.h)
  list(APPEND HEADERS "${CMAKE_CURRENT_BINARY_DIR}/${lowerName}export.h")
  include_directories(${CMAKE_CURRENT_BINARY_DIR})
  add_compiler_export_flags(avogadro_export_flags)
  # Use visibility support where available.
  add_compiler_export_flags(avogadro_export_flags)
  set_property(TARGET ${name} APPEND
    PROPERTY COMPILE_FLAGS ${avogadro_export_flags})
  # Now install everything.
  string(REGEX REPLACE "^avogadro" "" module ${lowerName})
  install(FILES ${HEADERS}
    DESTINATION "${INSTALL_INCLUDE_DIR}/avogadro/${module}")
  install(TARGETS ${name}
    EXPORT "AvogadroLibsTargets"
    RUNTIME DESTINATION "${INSTALL_RUNTIME_DIR}"
    LIBRARY DESTINATION "${INSTALL_LIBRARY_DIR}"
    ARCHIVE DESTINATION "${INSTALL_ARCHIVE_DIR}")
endfunction()

option(USE_OPENGL "Enable libraries that use OpenGL" ON)
option(USE_QT "Enable libraries that use Qt 4" ON)
option(USE_VTK "Enable libraries that use VTK" ON)
<<<<<<< HEAD
=======
option(USE_PROTOCALL "Enable libraries that use ProtoCall" OFF)
>>>>>>> f4c29f4b

add_subdirectory(stl)
add_subdirectory(core)
include_directories(${CMAKE_CURRENT_BINARY_DIR}/core)

add_subdirectory(io)
include_directories(${CMAKE_CURRENT_BINARY_DIR}/io)
add_subdirectory(quantumio)
include_directories(${CMAKE_CURRENT_BINARY_DIR}/quantumio)

if(USE_OPENGL)
  add_subdirectory(rendering)
  include_directories(${CMAKE_CURRENT_BINARY_DIR}/rendering)
endif()

if(USE_QT)
  add_subdirectory(qtgui)
  include_directories(${CMAKE_CURRENT_BINARY_DIR}/qtgui)
  if(USE_OPENGL)
    add_subdirectory(qtopengl)
    include_directories(${CMAKE_CURRENT_BINARY_DIR}/qtopengl)
  endif()
  add_subdirectory(qtplugins)
endif()

<<<<<<< HEAD
if(USE_VTK)
  add_subdirectory(vtk)
=======
if(USE_PROTOCALL)
  add_subdirectory(protocall)
>>>>>>> f4c29f4b
endif()<|MERGE_RESOLUTION|>--- conflicted
+++ resolved
@@ -31,10 +31,7 @@
 option(USE_OPENGL "Enable libraries that use OpenGL" ON)
 option(USE_QT "Enable libraries that use Qt 4" ON)
 option(USE_VTK "Enable libraries that use VTK" ON)
-<<<<<<< HEAD
-=======
 option(USE_PROTOCALL "Enable libraries that use ProtoCall" OFF)
->>>>>>> f4c29f4b
 
 add_subdirectory(stl)
 add_subdirectory(core)
@@ -60,11 +57,9 @@
   add_subdirectory(qtplugins)
 endif()
 
-<<<<<<< HEAD
 if(USE_VTK)
   add_subdirectory(vtk)
-=======
+endif()
 if(USE_PROTOCALL)
   add_subdirectory(protocall)
->>>>>>> f4c29f4b
 endif()