/******************************************************************************
  This source file is part of the Avogadro project.
  This source code is released under the 3-Clause BSD License, (see "LICENSE").
******************************************************************************/

#include "chargemanager.h"
#include "chargemodel.h"
#include "defaultmodel.h"
<<<<<<< HEAD
#include <algorithm>
#include <memory>
=======
>>>>>>> 344e18b1

namespace Avogadro::Calc {

// Helper function to convert a string to lowercase
// to register all lower-case identifiers
std::string toLower(const std::string& str)
{
  std::string result = str;
  std::transform(result.begin(), result.end(), result.begin(), ::tolower);
  return result;
}

ChargeManager& ChargeManager::instance()
{
  static ChargeManager instance;
  return instance;
}

void ChargeManager::appendError(const std::string& errorMessage)
{
  m_error += errorMessage + "\n";
}

bool ChargeManager::registerModel(ChargeModel* model)
{
  return instance().addModel(model);
}

bool ChargeManager::unregisterModel(const std::string& identifier)
{
  return instance().removeModel(identifier);
}

bool ChargeManager::addModel(ChargeModel* model)
{
  if (model == nullptr) {
    appendError("Supplied model was null.");
    return false;
  }

  if (m_identifiers.find(model->identifier()) != m_identifiers.end()) {
    appendError("Model " + model->identifier() + " already loaded.");
    return false;
  }

  // If we got here then the format is unique enough to be added.
  size_t index = m_models.size();
  m_models.push_back(model);
  std::string lowerId = toLower(model->identifier());
  m_identifiers[lowerId] = index;
  m_identifierToName[lowerId] = model->name();

  return true;
}

bool ChargeManager::removeModel(const std::string& identifier)
{
  std::string lowerId = toLower(identifier);

  auto ids = m_identifiers[lowerId];
  m_identifiers.erase(lowerId);
  m_identifierToName.erase(lowerId);

  ChargeModel* model = m_models[ids];

  if (model != nullptr) {
    m_models[ids] = nullptr;
    delete model;
  }

  return true;
}

std::string ChargeManager::nameForModel(const std::string& identifier) const
{
  std::string lowerId = toLower(identifier);

  auto it = m_identifierToName.find(lowerId);
  if (it == m_identifierToName.end()) {
    return identifier;
  }
  return it->second;
}

ChargeManager::ChargeManager()
{
  // add any default models here (EEM maybe?)
}

ChargeManager::~ChargeManager()
{
  // Delete the models that were loaded.
  for (auto& m_model : m_models) {
    delete m_model;
  }
  m_models.clear();
}

std::set<std::string> ChargeManager::identifiersForMolecule(
  const Core::Molecule& molecule) const
{
  // start with the types already in the molecule
  std::set<std::string> identifiers = molecule.partialChargeTypes();

  // check our models for compatibility
  for (auto* m_model : m_models) {
    // We check that every element in the molecule
    // is handled by the model
    auto mask = m_model->elements() & molecule.elements();
    if (mask.count() == molecule.elements().count())
      identifiers.insert(m_model->identifier()); // this one will work
  }

  return identifiers;
}

MatrixX ChargeManager::partialCharges(const std::string& identifier,
                                      Core::Molecule& molecule) const
{
  // first check if the type is found in the molecule
  // (i.e., read from a file not computed dynamically)
  auto molIdentifiers = molecule.partialChargeTypes();
  std::string lowerId = toLower(identifier);

  if (molIdentifiers.find(lowerId) != molIdentifiers.end()) {
    return molecule.partialCharges(lowerId);
  }

  // otherwise go through our list
  if (m_identifiers.find(lowerId) == m_identifiers.end()) {
    MatrixX charges(molecule.atomCount(),
                    1); // we have to return something, so zeros
    return charges;
  }

  const auto id = m_identifiers[lowerId];
  const ChargeModel* model = m_models[id];
  return model->partialCharges(molecule);
}

Vector3 ChargeManager::dipoleMoment(const std::string& identifier,
                                    const Core::Molecule& molecule) const
{
  // If the type is found in the molecule
  // we'll use the DefaultModel to handle the dipole moment
  auto molIdentifiers = molecule.partialChargeTypes();
  std::string lowerId = toLower(identifier);

  if (molIdentifiers.find(lowerId) != molIdentifiers.end()) {
    DefaultModel model(lowerId); // so it knows which charges to use
    return model.dipoleMoment(molecule);
  }

  // otherwise go through our list
  if (m_identifiers.find(lowerId) == m_identifiers.end()) {
    return Vector3(0.0, 0.0, 0.0);
  }

  const auto id = m_identifiers[lowerId];
  const ChargeModel* model = m_models[id];
  return model->dipoleMoment(molecule);
}

double ChargeManager::potential(const std::string& identifier,
                                Core::Molecule& molecule,
                                const Vector3& point) const
{
  // If the type is found in the molecule
  // we'll use the DefaultModel to handle the potential
  auto molIdentifiers = molecule.partialChargeTypes();

  if (molIdentifiers.find(identifier) != molIdentifiers.end()) {
    DefaultModel model(identifier); // so it knows which charges to use
    return model.potential(molecule, point);
  }

  // otherwise go through our list
  if (m_identifiers.find(identifier) == m_identifiers.end()) {
    return 0.0;
  }

  const auto id = m_identifiers[identifier];
  const ChargeModel* model = m_models[id];
  return model->potential(molecule, point);
}

Core::Array<double> ChargeManager::potentials(
  const std::string& identifier, Core::Molecule& molecule,
  const Core::Array<Vector3>& points) const
{
  // As above
  auto molIdentifiers = molecule.partialChargeTypes();

  if (molIdentifiers.find(identifier) != molIdentifiers.end()) {
    DefaultModel model(identifier); // so it knows which charges to use
    return model.potentials(molecule, points);
  }

  if (m_identifiers.find(identifier) == m_identifiers.end()) {
    Core::Array<double> potentials(points.size(), 0.0);
    return potentials;
  }

  const auto id = m_identifiers[identifier];
  const ChargeModel* model = m_models[id];
  return model->potentials(molecule, points);
}

} // namespace Avogadro::Calc<|MERGE_RESOLUTION|>--- conflicted
+++ resolved
@@ -6,11 +6,6 @@
 #include "chargemanager.h"
 #include "chargemodel.h"
 #include "defaultmodel.h"
-<<<<<<< HEAD
-#include <algorithm>
-#include <memory>
-=======
->>>>>>> 344e18b1
 
 namespace Avogadro::Calc {
 
