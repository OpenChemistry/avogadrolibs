--- conflicted
+++ resolved
@@ -1020,16 +1020,10 @@
       Real sinTheta = sin(theta);
 
       // get the cross products
-<<<<<<< HEAD
-      Vector3d ij_cross_ik = ij.cross(ik).stableNormalized();
-      Vector3d ik_cross_il = ik.cross(il).stableNormalized();
-      Vector3d ij_cross_il = ij.cross(il).stableNormalized();
-=======
       [[maybe_unused]] Eigen::Vector3d ij_cross_ik =
         ij.cross(ik).stableNormalized();
       Eigen::Vector3d ik_cross_il = ik.cross(il).stableNormalized();
       Eigen::Vector3d ij_cross_il = ij.cross(il).stableNormalized();
->>>>>>> a1feb202
 
       // some common factors
       [[maybe_unused]] Real numerator = cosTheta * sinAngle / sinTheta;
