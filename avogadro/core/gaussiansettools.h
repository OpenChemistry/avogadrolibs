--- conflicted
+++ resolved
@@ -127,17 +127,14 @@
               std::vector<double>& values) const;
   void pointF7(unsigned int index, const Vector3& delta, double dr2,
                std::vector<double>& values) const;
-<<<<<<< HEAD
   void pointG(unsigned int index, const Vector3& delta, double dr2,
               std::vector<double>& values) const;
   void pointG9(unsigned int index, const Vector3& delta, double dr2,
                std::vector<double>& values) const;
-=======
 
   // map from symmetry to angular momentum
-  // S, SP, P, D, D5, F, F7, G, G9, etc.
+  // S, SP, P, D, D5, F, F7, G, G9, H, H11, I, I13, etc.
   const int symToL[13] = { 0, 1, 1, 2, 2, 3, 3, 4, 4, 5, 5, 6, 6 };
->>>>>>> 1fdede3d
 };
 
 } // namespace Core
