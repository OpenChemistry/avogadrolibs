/******************************************************************************
  This source file is part of the Avogadro project.
  This source code is released under the 3-Clause BSD License, (see "LICENSE").
******************************************************************************/

#ifndef AVOGADRO_CORE_RESIDUE_H
#define AVOGADRO_CORE_RESIDUE_H

#include "avogadrocore.h"

#include <map>
#include <string>

#include "array.h"
#include "bond.h"
#include "vector.h"

namespace Avogadro {
namespace Core {

class Atom;
class Molecule;

/**
 * @class Residue residue.h <avogadro/core/residue.h>
 * @brief The Residue class represents a chemical residue, used commonly in the
 * PDB format.
 */
class AVOGADROCORE_EXPORT Residue
{
public:
  /** Type for atom name map. */
  typedef std::map<std::string, Atom> AtomNameMap;

  // using codes from MMTF specification
  // https://github.com/rcsb/mmtf/blob/master/spec.md#secstructlist
  enum SecondaryStructure { 
    piHelix = 0, // DSSP "I"
    bend = 1, // DSSP "S"
    alphaHelix = 2, // DSSP "H"
    betaSheet = 3, // DSSP "E"
    helix310 = 4, // DSSP "G"
    betaBridge = 5, // DSSP "B"
    turn = 6, // DSSP "T"
    coil = 7, // DSSP "C"
    undefined = -1
  };

  /** Creates a new, empty residue. */
  Residue();
  Residue(std::string& name);
  Residue(std::string& name, Index& number);
  Residue(std::string& name, Index& number, char& id);

  Residue(const Residue& other);

  Residue& operator=(Residue other);

  virtual ~Residue();

  inline std::string residueName() const { return m_residueName; }

  inline void setResidueName(std::string& name) { m_residueName = name; }

  inline Index residueId() const { return m_residueId; }

  inline void setResidueId(Index& number) { m_residueId = number; }

  inline char chainId() const { return m_chainId; }

  inline void setChainId(const char& id) { m_chainId = id; }

  inline SecondaryStructure secondaryStructure() { return m_secondaryStructure; }

  inline void setSecondaryStructure(const SecondaryStructure& ss) { m_secondaryStructure = ss; }

  /** Adds an atom to the residue class */
  void addResidueAtom(const std::string& name, const Atom& atom);

  /** \return a vector containing the atoms added to the residue */
  std::vector<Atom> residueAtoms() const;

  /** \return the atom map for the residue */
  AtomNameMap& atomNameMap() { return m_atomNameMap; }

  /** Sets bonds to atoms in the residue based on data from residuedata header
   */
  void resolveResidueBonds(Molecule& mol);

<<<<<<< HEAD
  /**
   * \return the atom with the name specified (e.g., "CA")
   */
  Atom getAtomByName(std::string name) const;
=======
  /** \return the atom with the name specified (e.g., "CA") */
  Atom getAtomByName(const std::string name);

>>>>>>> 9b5883ca
  /**
   * \return the atomic number of the atom with the name specified (e.g., "CA" =
   * "C")
   */
<<<<<<< HEAD
  int getAtomicNumber(std::string name) const;
=======
  int getAtomicNumber(const std::string name);
>>>>>>> 9b5883ca

  bool hasAtomByIndex(Index index) const;
  /** Set whether this residue is a "HET" / "HETATOM" ligand
   */
  void setHeterogen(bool heterogen) { m_heterogen = heterogen; }

  /** \return is this residue a heterogen (HET / HETATM)
   */
  bool isHeterogen() const { return m_heterogen; }

  /** Set a custom color for this residue
   */
  void setColor(const Vector3ub color);

  /** \return the color set for this residue, or a default from the chain id
   */
  const Vector3ub color() const;

protected:
  std::string m_residueName;
  Index m_residueId;
  char m_chainId;
  AtomNameMap m_atomNameMap;
  bool m_heterogen;
  Vector3ub m_color;
  bool m_customColorSet;
  SecondaryStructure m_secondaryStructure;
};

} // namespace Core
} // namespace Avogadro

#endif // AVOGADRO_CORE_RESIDUE_H<|MERGE_RESOLUTION|>--- conflicted
+++ resolved
@@ -87,25 +87,15 @@
    */
   void resolveResidueBonds(Molecule& mol);
 
-<<<<<<< HEAD
   /**
    * \return the atom with the name specified (e.g., "CA")
    */
   Atom getAtomByName(std::string name) const;
-=======
-  /** \return the atom with the name specified (e.g., "CA") */
-  Atom getAtomByName(const std::string name);
-
->>>>>>> 9b5883ca
   /**
    * \return the atomic number of the atom with the name specified (e.g., "CA" =
    * "C")
    */
-<<<<<<< HEAD
   int getAtomicNumber(std::string name) const;
-=======
-  int getAtomicNumber(const std::string name);
->>>>>>> 9b5883ca
 
   bool hasAtomByIndex(Index index) const;
   /** Set whether this residue is a "HET" / "HETATOM" ligand
