/******************************************************************************
  This source file is part of the Avogadro project.
  This source code is released under the 3-Clause BSD License, (see "LICENSE").
******************************************************************************/

#include "mesh.h"

#include "mutex.h"
#include "neighborperceiver.h"

namespace Avogadro::Core {

Mesh::Mesh() : m_stable(true), m_other(0), m_cube(0), m_lock(new Mutex)
{
  m_vertices.reserve(100);
  m_normals.reserve(100);
  m_colors.reserve(1);
}

Mesh::Mesh(const Mesh& other)
  : m_vertices(other.m_vertices), m_normals(other.m_normals),
    m_colors(other.m_colors), m_name(other.m_name), m_stable(true),
    m_isoValue(other.m_isoValue), m_other(other.m_other), m_cube(other.m_cube),
    m_lock(new Mutex), m_triangles(other.m_triangles)
{
}

Mesh::~Mesh()
{
  delete m_lock;
  m_lock = nullptr;
}

bool Mesh::reserve(unsigned int size, bool useColors)
{
  m_vertices.reserve(size);
  m_normals.reserve(size);
  if (useColors)
    m_colors.reserve(size);
  return true;
}

void Mesh::setStable(bool isStable)
{
  m_stable = isStable;
}

bool Mesh::stable()
{
  return m_stable;
}

const Core::Array<Vector3f>& Mesh::vertices() const
{
  return m_vertices;
}

const Vector3f* Mesh::vertex(int n) const
{
  return &(m_vertices[n * 3]);
}


bool Mesh::setTriangles(const Core::Array<Vector3f>& values)
{
  m_triangles.clear();
  m_triangles = values;
  return true;
}

const Core::Array<Vector3f>&Mesh::triangles() const
{
  return m_triangles;
}


bool Mesh::setVertices(const Core::Array<Vector3f>& values)
{
  m_vertices.clear();
  m_vertices = values;
  return true;
}

bool Mesh::addVertices(const Core::Array<Vector3f>& values)
{
  if (m_vertices.capacity() < m_vertices.size() + values.size())
    m_vertices.reserve(m_vertices.capacity() * 2);
  if (values.size() % 3 == 0) {
    for (const auto & value : values)
      m_vertices.push_back(value);
    return true;
  } else {
    return false;
  }
}

const Core::Array<Vector3f>& Mesh::normals() const
{
  return m_normals;
}

const Vector3f* Mesh::normal(int n) const
{
  return &(m_normals[n * 3]);
}

bool Mesh::setNormals(const Core::Array<Vector3f>& values)
{
  m_normals.clear();
  m_normals = values;
  return true;
}

bool Mesh::addNormals(const Core::Array<Vector3f>& values)
{
  if (m_normals.capacity() < m_normals.size() + values.size())
    m_normals.reserve(m_normals.capacity() * 2);
  if (values.size() % 3 == 0) {
    for (const auto & value : values)
      m_normals.push_back(value);
    return true;
  } else {
    return false;
  }
}

const Core::Array<Color3f>& Mesh::colors() const
{
  return m_colors;
}

const Color3f* Mesh::color(int n) const
{
  // If there is only one color return that, otherwise colored by vertex.
  if (m_colors.size() == 1)
    return m_colors.data();
  else
    return &(m_colors[n * 3]);
}

bool Mesh::setColors(const Core::Array<Color3f>& values)
{
  m_colors.clear();
  m_colors = values;
  return true;
}

bool Mesh::addColors(const Core::Array<Color3f>& values)
{
  if (m_colors.capacity() < m_colors.size() + values.size())
    m_colors.reserve(m_colors.capacity() * 2);
  if (values.size() % 3 == 0) {
    for (auto value : values)
      m_colors.push_back(value);
    return true;
  } else {
    return false;
  }
}

bool Mesh::valid() const
{
  return (m_vertices.size() == m_normals.size()) &&
         (m_colors.size() == 1 || m_colors.size() == m_vertices.size());
}

bool Mesh::clear()
{
  m_vertices.clear();
  m_normals.clear();
  m_colors.clear();
  return true;
}

Mesh& Mesh::operator=(const Mesh& other)
{
  m_vertices = other.m_vertices;
  m_normals = other.m_vertices;
  m_colors = other.m_colors;
  m_name = other.m_name;
  m_isoValue = other.m_isoValue;
  m_triangles = other.m_triangles;

  return *this;
}

void Mesh::smooth(int iterationCount) {
  if (m_vertices.empty() || iterationCount <= 0)
    return;

  // Build vertex adjacency information from triangles (1-ring)
  std::vector<std::vector<size_t>> adjacencyList(m_vertices.size());
  for (const auto& tri : m_triangles) {
    size_t i = static_cast<size_t>(tri.x());
    size_t j = static_cast<size_t>(tri.y());
    size_t k = static_cast<size_t>(tri.z());

    adjacencyList[i].push_back(j);
    adjacencyList[i].push_back(k);
    adjacencyList[j].push_back(i);
    adjacencyList[j].push_back(k);
    adjacencyList[k].push_back(i);
    adjacencyList[k].push_back(j);
  }

  // Remove duplicate neighbors and sort for faster lookups later (if needed)
  for (auto& neighbors : adjacencyList) {
    std::sort(neighbors.begin(), neighbors.end());
    neighbors.erase(std::unique(neighbors.begin(), neighbors.end()), neighbors.end());
  }


  float weight = 1.0f;
  for (int iteration = 0; iteration < iterationCount; ++iteration) {
    Array<Vector3f> newVertices = m_vertices; // Store smoothed vertices

    for (size_t i = 0; i < m_vertices.size(); ++i) {
      Vector3f sum(0.0f, 0.0f, 0.0f);
      size_t neighborCount = adjacencyList[i].size();

      if (neighborCount > 0) { // Prevent division by zero for isolated vertices
        for (size_t neighbor : adjacencyList[i]) {
          sum += m_vertices[neighbor];
        }
        sum += weight * m_vertices[i];
        newVertices[i] = sum / (weight + neighborCount);
      } // Else keep the original vertex position if isolated
    }
    m_vertices = newVertices; // Update vertices after processing all
  }


  m_normals.clear();
  m_normals.resize(m_vertices.size(), Vector3f(0.0f, 0.0f, 0.0f));

  for (const auto& tri : m_triangles) {
    size_t i = static_cast<size_t>(tri.x());
    size_t j = static_cast<size_t>(tri.y());
    size_t k = static_cast<size_t>(tri.z());

    Vector3f a = m_vertices[i];
    Vector3f b = m_vertices[j];
    Vector3f c = m_vertices[k];
    Vector3f triangleNormal = (b - a).cross(c - a).normalized();

    m_normals[i] += triangleNormal;
    m_normals[j] += triangleNormal;
    m_normals[k] += triangleNormal;

   }

  for (auto& normal : m_normals) {
    normal.normalize();
  }
}
<<<<<<< HEAD
} // End namespace Avogadro
=======

} // End namespace Avogadro::Core
>>>>>>> a0ca28b2
<|MERGE_RESOLUTION|>--- conflicted
+++ resolved
@@ -253,9 +253,5 @@
     normal.normalize();
   }
 }
-<<<<<<< HEAD
-} // End namespace Avogadro
-=======
-
-} // End namespace Avogadro::Core
->>>>>>> a0ca28b2
+
+} // End namespace Avogadro::Core