/******************************************************************************

  This source file is part of the Avogadro project.

  Copyright 2011-2012 Kitware, Inc.

  This source code is released under the New BSD License, (the "License").

  Unless required by applicable law or agreed to in writing, software
  distributed under the License is distributed on an "AS IS" BASIS,
  WITHOUT WARRANTIES OR CONDITIONS OF ANY KIND, either express or implied.
  See the License for the specific language governing permissions and
  limitations under the License.

******************************************************************************/

#include "molecule.h"

#include "elements.h"

#include <cassert>
#include <algorithm>

namespace Avogadro {
namespace Core {

// === Molecule ============================================================ //
/// \class Molecule
/// \brief The Molecule class represents a chemical molecule.

// --- Construction and Destruction ---------------------------------------- //
/// Creates a new, empty molecule.
Molecule::Molecule() : m_graphDirty(false)
{
}

/// Destroys the molecule object.
Molecule::~Molecule()
{
}

// --- Properties ---------------------------------------------------------- //
/// Returns the number of atoms in the molecule.
size_t Molecule::size() const
{
  return m_atomicNumbers.size();
}

/// Returns \c true if the molecule is empty (i.e. size() == \c 0).
bool Molecule::isEmpty() const
{
  return m_atomicNumbers.empty();
}

/// Sets the data value with \p name to \p value.
void Molecule::setData(const std::string &name, const Variant &value)
{
  m_data.setValue(name, value);
}

/// Returns the data value for \p name.
Variant Molecule::data(const std::string &name) const
{
  return m_data.value(name);
}

/// Set the molecule's variant data to the entries in map.
void Molecule::setDataMap(const VariantMap &map)
{
  m_data = map;
}

/// Return the molecule's variant data.
const VariantMap &Molecule::dataMap() const
{
  return m_data;
}

/// \overload
VariantMap &Molecule::dataMap()
{
  return m_data;
}

/// Returns a vector of atomic numbers for the atoms in the moleucle.
std::vector<unsigned char>& Molecule::atomicNumbers()
{
  return m_atomicNumbers;
}

/// \overload
const std::vector<unsigned char>& Molecule::atomicNumbers() const
{
  return m_atomicNumbers;
}

/// Returns a vector of 2d atom positions for the atoms in the molecule.
std::vector<Vector2>& Molecule::atomPositions2d()
{
  return m_positions2d;
}

/// \overload
const std::vector<Vector2>& Molecule::atomPositions2d() const
{
  return m_positions2d;
}

/// Returns a vector of 2d atom positions for the atoms in the molecule.
std::vector<Vector3>& Molecule::atomPositions3d()
{
  return m_positions3d;
}

/// \overload
const std::vector<Vector3>& Molecule::atomPositions3d() const
{
  return m_positions3d;
}

/// Returns a vector of pairs of atom indicies for the bonds in the
/// molecule.
std::vector<std::pair<size_t, size_t> >& Molecule::bondPairs()
{
  return m_bondPairs;
}

/// \overload
const std::vector<std::pair<size_t, size_t> >& Molecule::bondPairs() const
{
  return m_bondPairs;
}

/// Returns a vector containing the bond orders for the bonds in the
/// molecule.
std::vector<unsigned char>& Molecule::bondOrders()
{
  return m_bondOrders;
}

/// \overload
const std::vector<unsigned char>& Molecule::bondOrders() const
{
  return m_bondOrders;
}

/// Returns the graph for the molecule.
Graph& Molecule::graph()
{
  updateGraph();
  return m_graph;
}

/// \overload
const Graph& Molecule::graph() const
{
  updateGraph();
  return m_graph;
}

// --- Structure ----------------------------------------------------------- //
/// Adds an atom to the molecule.
Atom Molecule::addAtom(unsigned char atomicNumber)
{
  // Mark the graph as dirty.
  m_graphDirty = true;

  // add atomic number
  m_atomicNumbers.push_back(atomicNumber);

  return Atom(this, m_atomicNumbers.size() - 1);
}

/// Returns the atom at \p index in the molecule.
Atom Molecule::atom(size_t index) const
{
  assert(index < size());

  return Atom(const_cast<Molecule*>(this), index);
}

/// Returns the number of atoms in the molecule.
size_t Molecule::atomCount() const
{
  return m_atomicNumbers.size();
}

namespace {
std::pair<size_t, size_t> makeBondPair(const Atom &a, const Atom &b)
{
  return std::make_pair(a.index() < b.index() ? a.index() : b.index(),
                        a.index() < b.index() ? b.index() : a.index());
}
}

/// Adds a bond between atoms \p a and \p b.
Bond Molecule::addBond(const Atom &a, const Atom &b, unsigned char bondOrder)
{
  assert(a.isValid() && a.molecule() == this);
  assert(b.isValid() && b.molecule() == this);

  m_graphDirty = true;
  m_bondPairs.push_back(makeBondPair(a, b));
  m_bondOrders.push_back(bondOrder);

  return Bond(this, m_bondPairs.size() - 1);
}

/// Returns the bond at \p index in the molecule.
Bond Molecule::bond(size_t index) const
{
  assert(index < bondCount());

  return Bond(const_cast<Molecule*>(this), index);
}

/// Returns the bond between atoms \p a and \p b.
Bond Molecule::bond(const Atom &a, const Atom &b) const
{
  assert(a.isValid() && a.molecule() == this);
  assert(b.isValid() && b.molecule() == this);

  std::pair<size_t, size_t> bondPair = makeBondPair(a, b);

  std::vector<std::pair<size_t, size_t> >::const_iterator iter =
    std::find(m_bondPairs.begin(), m_bondPairs.end(), bondPair);

  if (iter == m_bondPairs.end())
    return Bond();

  size_t index = static_cast<size_t>(std::distance(m_bondPairs.begin(), iter));

  return Bond(const_cast<Molecule *>(this), index);
}

std::vector<Bond> Molecule::bonds(const Atom &a)
{
  if (!a.isValid())
    return std::vector<Bond>();
  std::vector<Bond> atomBonds;
  size_t atomIndex = a.index();
  for (size_t i = 0; i < m_bondPairs.size(); ++i)
    if (m_bondPairs[i].first == atomIndex || m_bondPairs[i].second == atomIndex)
      atomBonds.push_back(Bond(this, i));
  return atomBonds;
}

/// Returns the number of bonds in the molecule.
size_t Molecule::bondCount() const
{
  return m_bondPairs.size();
}

<<<<<<< HEAD
/// Update the graph to correspond to the current molecule.
void Molecule::updateGraph() const
{
  if (!m_graphDirty)
    return;
  m_graphDirty = false;
  m_graph.clear();
  m_graph.setSize(atomCount());
  for (std::vector<std::pair<size_t, size_t> >::const_iterator it = m_bondPairs.begin();
       it != m_bondPairs.end(); ++it) {
    m_graph.addEdge(it->first, it->second);
  }
=======
/// Returns the chemical formula of the molecule
/// @todo This should eventually be an external algorithm, not a member of
/// Molecule.
std::string Molecule::formula() const
{
  // Adapted from chemkit:
  // a map of atomic symbols to their quantity
  std::map<unsigned char, size_t> composition;
  for (std::vector<unsigned char>::const_iterator it = m_atomicNumbers.begin(),
       itEnd = m_atomicNumbers.end(); it != itEnd; ++it) {
    composition[*it]++;
  }

  std::stringstream result;
  std::map<unsigned char, size_t>::iterator iter;

  // Carbons first
  iter = composition.find(6);
  if (iter != composition.end()){
    result << "C" << iter->second;
    composition.erase(iter);

    // If carbon is present, hydrogens are next.
    iter = composition.find(1);
    if (iter != composition.end()) {
      result << "H" << iter->second;
      composition.erase(iter);
    }
  }

  // The rest:
  iter = composition.begin();
  while (iter != composition.end())
    result << Elements::symbol(iter->first) << iter->second, ++iter;

  return result.str();
>>>>>>> 7478668b
}

} // end Core namespace
} // end Avogadro namespace<|MERGE_RESOLUTION|>--- conflicted
+++ resolved
@@ -251,7 +251,44 @@
   return m_bondPairs.size();
 }
 
-<<<<<<< HEAD
+/// Returns the chemical formula of the molecule
+/// @todo This should eventually be an external algorithm, not a member of
+/// Molecule.
+std::string Molecule::formula() const
+{
+  // Adapted from chemkit:
+  // a map of atomic symbols to their quantity
+  std::map<unsigned char, size_t> composition;
+  for (std::vector<unsigned char>::const_iterator it = m_atomicNumbers.begin(),
+       itEnd = m_atomicNumbers.end(); it != itEnd; ++it) {
+    composition[*it]++;
+  }
+
+  std::stringstream result;
+  std::map<unsigned char, size_t>::iterator iter;
+
+  // Carbons first
+  iter = composition.find(6);
+  if (iter != composition.end()){
+    result << "C" << iter->second;
+    composition.erase(iter);
+
+    // If carbon is present, hydrogens are next.
+    iter = composition.find(1);
+    if (iter != composition.end()) {
+      result << "H" << iter->second;
+      composition.erase(iter);
+    }
+  }
+
+  // The rest:
+  iter = composition.begin();
+  while (iter != composition.end())
+    result << Elements::symbol(iter->first) << iter->second, ++iter;
+
+  return result.str();
+}
+
 /// Update the graph to correspond to the current molecule.
 void Molecule::updateGraph() const
 {
@@ -264,44 +301,6 @@
        it != m_bondPairs.end(); ++it) {
     m_graph.addEdge(it->first, it->second);
   }
-=======
-/// Returns the chemical formula of the molecule
-/// @todo This should eventually be an external algorithm, not a member of
-/// Molecule.
-std::string Molecule::formula() const
-{
-  // Adapted from chemkit:
-  // a map of atomic symbols to their quantity
-  std::map<unsigned char, size_t> composition;
-  for (std::vector<unsigned char>::const_iterator it = m_atomicNumbers.begin(),
-       itEnd = m_atomicNumbers.end(); it != itEnd; ++it) {
-    composition[*it]++;
-  }
-
-  std::stringstream result;
-  std::map<unsigned char, size_t>::iterator iter;
-
-  // Carbons first
-  iter = composition.find(6);
-  if (iter != composition.end()){
-    result << "C" << iter->second;
-    composition.erase(iter);
-
-    // If carbon is present, hydrogens are next.
-    iter = composition.find(1);
-    if (iter != composition.end()) {
-      result << "H" << iter->second;
-      composition.erase(iter);
-    }
-  }
-
-  // The rest:
-  iter = composition.begin();
-  while (iter != composition.end())
-    result << Elements::symbol(iter->first) << iter->second, ++iter;
-
-  return result.str();
->>>>>>> 7478668b
 }
 
 } // end Core namespace
