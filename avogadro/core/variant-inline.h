--- conflicted
+++ resolved
@@ -434,8 +434,6 @@
 
   static Vector3 nullVector(0, 0, 0);
   return nullVector;
-<<<<<<< HEAD
-=======
 }
 
 template <>
@@ -449,7 +447,6 @@
   }
 
   return std::vector<double>();
->>>>>>> c491afc1
 }
 
 inline void Variant::clear()
