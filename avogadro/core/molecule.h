--- conflicted
+++ resolved
@@ -544,7 +544,6 @@
   bool setTimeStep(double timestep, int index);
   double timeStep(int index, bool& status);
 
-<<<<<<< HEAD
   /** Returns a vector of forces for the atoms in the molecule. */
   const Array<Vector3>& forceVectors() const;
 
@@ -573,11 +572,10 @@
    * @return True on success, false otherwise.
    */
   bool setForceVector(Index atomId, const Vector3& force);
-=======
+
   Residue& addResidue(std::string& name, Index& number, char& id);
   void addResidue(Residue& residue);
   Residue residue(int index);
->>>>>>> dbb716eb
 
 protected:
   mutable Graph m_graph;     // A transformation of the molecule to a graph.
@@ -618,23 +616,15 @@
 class AVOGADROCORE_EXPORT Atom : public AtomTemplate<Molecule>
 {
 public:
-  Atom()
-    : AtomTemplate<Molecule>()
-  {}
-  Atom(Molecule* m, Index i)
-    : AtomTemplate<Molecule>(m, i)
-  {}
+  Atom() : AtomTemplate<Molecule>() {}
+  Atom(Molecule* m, Index i) : AtomTemplate<Molecule>(m, i) {}
 };
 
 class AVOGADROCORE_EXPORT Bond : public BondTemplate<Molecule>
 {
 public:
-  Bond()
-    : BondTemplate<Molecule>()
-  {}
-  Bond(Molecule* m, Index i)
-    : BondTemplate<Molecule>(m, i)
-  {}
+  Bond() : BondTemplate<Molecule>() {}
+  Bond(Molecule* m, Index i) : BondTemplate<Molecule>(m, i) {}
 };
 
 inline unsigned char Molecule::atomicNumber(Index atomId) const
@@ -862,7 +852,7 @@
   return false;
 }
 
-} // end Core namespace
-} // end Avogadro namespace
+} // namespace Core
+} // namespace Avogadro
 
 #endif // AVOGADRO_CORE_MOLECULE_H