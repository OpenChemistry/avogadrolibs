/******************************************************************************
  This source file is part of the Avogadro project.
  This source code is released under the 3-Clause BSD License, (see "LICENSE").
******************************************************************************/

#include "gaussiansettools.h"

#include "cube.h"
#include "gaussianset.h"
#include "molecule.h"

#include <iostream>

using std::vector;

namespace Avogadro::Core {

GaussianSetTools::GaussianSetTools(Molecule* mol) : m_molecule(mol)
{
  if (m_molecule)
    m_basis = dynamic_cast<GaussianSet*>(m_molecule->basisSet());
}

GaussianSetTools::~GaussianSetTools() {}

bool GaussianSetTools::calculateMolecularOrbital(Cube& cube, int moNumber) const
{
  for (size_t i = 0; i < cube.data()->size(); ++i) {
    Vector3 pos = cube.position(i);
    cube.setValue(i, calculateMolecularOrbital(pos, moNumber));
  }
  return true;
}

double GaussianSetTools::calculateMolecularOrbital(const Vector3& position,
                                                   int mo) const
{
  if (mo > static_cast<int>(m_basis->molecularOrbitalCount()))
    return 0.0;

  vector<double> values(calculateValues(position));

  const MatrixX& matrix = m_basis->moMatrix(m_type);
  int matrixSize(static_cast<int>(matrix.rows()));

  // Now calculate the value of the density at this point in space
  double result(0.0);
  for (int i = 0; i < matrixSize; ++i)
    result += matrix(i, mo) * values[i];

  return result;
}

bool GaussianSetTools::calculateElectronDensity(Cube& cube) const
{
  const MatrixX& matrix = m_basis->densityMatrix();
  if (matrix.rows() == 0 || matrix.cols() == 0) {
    // we don't have a density matrix, so generate one
    m_basis->generateDensityMatrix();
  }

  for (size_t i = 0; i < cube.data()->size(); ++i) {
    Vector3 pos = cube.position(i);
    cube.setValue(i, calculateElectronDensity(pos));
  }
  return true;
}

double GaussianSetTools::calculateElectronDensity(const Vector3& position) const
{
  const MatrixX& matrix = m_basis->densityMatrix();
  int matrixSize(static_cast<int>(m_basis->moMatrix().rows()));

  if (matrix.rows() != matrixSize || matrix.cols() != matrixSize) {
    return 0.0;
  }

  vector<double> values(calculateValues(position));

  // Now calculate the value of the density at this point in space
  double rho(0.0);
  for (int i = 0; i < matrixSize; ++i) {
    // Calculate the off-diagonal parts of the matrix
    for (int j = 0; j < i; ++j)
      rho += 2.0 * matrix(i, j) * (values[i] * values[j]);
    // Now calculate the matrix diagonal
    rho += matrix(i, i) * (values[i] * values[i]);
  }

  return rho;
}

bool GaussianSetTools::calculateSpinDensity(Cube& cube) const
{
  for (size_t i = 0; i < cube.data()->size(); ++i) {
    Vector3 pos = cube.position(i);
    cube.setValue(i, calculateSpinDensity(pos));
  }
  return true;
}

double GaussianSetTools::calculateSpinDensity(const Vector3& position) const
{
  const MatrixX& matrix = m_basis->spinDensityMatrix();
  int matrixSize(static_cast<int>(m_basis->moMatrix().rows()));
  if (matrix.rows() != matrixSize || matrix.cols() != matrixSize) {
    return 0.0;
  }

  vector<double> values(calculateValues(position));

  // Now calculate the value of the density at this point in space
  double rho(0.0);
  for (int i = 0; i < matrixSize; ++i) {
    // Calculate the off-diagonal parts of the matrix
    for (int j = 0; j < i; ++j)
      rho += 2.0 * matrix(i, j) * (values[i] * values[j]);
    // Now calculate the matrix diagonal
    rho += matrix(i, i) * (values[i] * values[i]);
  }

  return rho;
}

bool GaussianSetTools::isValid() const
{
  if (m_molecule && dynamic_cast<GaussianSet*>(m_molecule->basisSet()))
    return true;
  else
    return false;
}

inline bool GaussianSetTools::isSmall(double val) const
{
  if (val > -1e-20 && val < 1e-20)
    return true;
  else
    return false;
}

inline vector<double> GaussianSetTools::calculateValues(
  const Vector3& position) const
{
  m_basis->initCalculation();
  Index atomsSize = m_molecule->atomCount();
  size_t basisSize = m_basis->symmetry().size();
  const std::vector<int>& basis = m_basis->symmetry();
  const std::vector<unsigned int>& atomIndices = m_basis->atomIndices();
  vector<Vector3> deltas;
  vector<double> dr2;
  deltas.reserve(atomsSize);
  dr2.reserve(atomsSize);

  // Calculate our position
  Vector3 pos(position * ANGSTROM_TO_BOHR);

  // Calculate the deltas for the position
  for (Index i = 0; i < atomsSize; ++i) {
    deltas.emplace_back(pos -
                        (m_molecule->atom(i).position3d() * ANGSTROM_TO_BOHR));
    dr2.push_back(deltas[i].squaredNorm());
  }

  // Allocate space for the values to be calculated.
  size_t matrixSize = m_basis->moMatrix().rows();
  vector<double> values;
  values.resize(matrixSize, 0.0);

  // Now calculate the values at this point in space
  for (unsigned int i = 0; i < basisSize; ++i) {
    switch (basis[i]) {
      case GaussianSet::S:
        pointS(i, dr2[atomIndices[i]], values);
        break;
      case GaussianSet::P:
        pointP(i, deltas[atomIndices[i]], dr2[atomIndices[i]], values);
        break;
      case GaussianSet::D:
        pointD(i, deltas[atomIndices[i]], dr2[atomIndices[i]], values);
        break;
      case GaussianSet::D5:
        pointD5(i, deltas[atomIndices[i]], dr2[atomIndices[i]], values);
        break;
      case GaussianSet::F:
        pointF(i, deltas[atomIndices[i]], dr2[atomIndices[i]], values);
        break;
      case GaussianSet::F7:
        pointF7(i, deltas[atomIndices[i]], dr2[atomIndices[i]], values);
        break;
      case GaussianSet::G:
        pointG(i, deltas[atomIndices[i]], dr2[atomIndices[i]], values);
        break;
      case GaussianSet::G9:
        pointG9(i, deltas[atomIndices[i]], dr2[atomIndices[i]], values);
        break;
      default:
        // Not handled - return a zero contribution
        ;
    }
  }

  return values;
}

inline void GaussianSetTools::pointS(unsigned int moIndex, double dr2,
                                     vector<double>& values) const
{
  // S type orbitals - the simplest of the calculations with one component
  double tmp = 0.0;
  unsigned int cIndex = m_basis->cIndices()[moIndex];
  for (unsigned int i = m_basis->gtoIndices()[moIndex];
       i < m_basis->gtoIndices()[moIndex + 1]; ++i) {
    tmp += m_basis->gtoCN()[cIndex++] * exp(-m_basis->gtoA()[i] * dr2);
  }
  // There is one MO coefficient per S shell basis.
  values[m_basis->moIndices()[moIndex]] = tmp;
}

inline void GaussianSetTools::pointP(unsigned int moIndex, const Vector3& delta,
                                     double dr2, vector<double>& values) const
{
  // P type orbitals have three components and each component has a different
  // independent MO weighting. Many things can be cached to save time though.
  unsigned int baseIndex = m_basis->moIndices()[moIndex];
  Vector3 components(Vector3::Zero());

  // Now iterate through the P type GTOs and sum their contributions
  unsigned int cIndex = m_basis->cIndices()[moIndex];
  for (unsigned int i = m_basis->gtoIndices()[moIndex];
       i < m_basis->gtoIndices()[moIndex + 1]; ++i) {
    double tmpGTO = exp(-m_basis->gtoA()[i] * dr2);
    for (unsigned int j = 0; j < 3; ++j) {
      // m_values[baseIndex + i] = m_basis->gtoCN()[cIndex++] * tmpGTO;
      components[j] += m_basis->gtoCN()[cIndex++] * tmpGTO;
    }
  }
  for (unsigned int i = 0; i < 3; ++i)
    values[baseIndex + i] = components[i] * delta[i];
}

inline void GaussianSetTools::pointD(unsigned int moIndex, const Vector3& delta,
                                     double dr2, vector<double>& values) const
{
  // D type orbitals have six components and each component has a different
  // independent MO weighting. Many things can be cached to save time though.
  unsigned int baseIndex = m_basis->moIndices()[moIndex];

  double components[6] = { 0.0, 0.0, 0.0, 0.0, 0.0, 0.0 };

  vector<double>& gtoA = m_basis->gtoA();
  vector<double>& gtoCN = m_basis->gtoCN();

  // Now iterate through the D type GTOs and sum their contributions
  unsigned int cIndex = m_basis->cIndices()[moIndex];
  for (unsigned int i = m_basis->gtoIndices()[moIndex];
       i < m_basis->gtoIndices()[moIndex + 1]; ++i) {
    // Calculate the common factor
    double tmpGTO = exp(-gtoA[i] * dr2);
    for (double& component : components)
      component += gtoCN[cIndex++] * tmpGTO;
  }

  double componentsD[6] = { delta.x() * delta.x(),   // xx
                            delta.y() * delta.y(),   // yy
                            delta.z() * delta.z(),   // zz
                            delta.x() * delta.y(),   // xy
                            delta.x() * delta.z(),   // xz
                            delta.y() * delta.z() }; // yz

  for (int i = 0; i < 6; ++i)
    values[baseIndex + i] += components[i] * componentsD[i];
}

inline void GaussianSetTools::pointD5(unsigned int moIndex,
                                      const Vector3& delta, double dr2,
                                      vector<double>& values) const
{
  // D type orbitals have five components and each component has a different
  // MO weighting. Many things can be cached to save time.
  unsigned int baseIndex = m_basis->moIndices()[moIndex];
  double components[5] = { 0.0, 0.0, 0.0, 0.0, 0.0 };

  vector<double>& gtoA = m_basis->gtoA();
  vector<double>& gtoCN = m_basis->gtoCN();

  // Now iterate through the D type GTOs and sum their contributions
  unsigned int cIndex = m_basis->cIndices()[moIndex];
  for (unsigned int i = m_basis->gtoIndices()[moIndex];
       i < m_basis->gtoIndices()[moIndex + 1]; ++i) {
    // Calculate the common factor
    double tmpGTO = exp(-gtoA[i] * dr2);
    for (double& component : components)
      component += gtoCN[cIndex++] * tmpGTO;
  }

  // Calculate the prefactors
  double xx = delta.x() * delta.x();
  double yy = delta.y() * delta.y();
  double zz = delta.z() * delta.z();
  double xy = delta.x() * delta.y();
  double xz = delta.x() * delta.z();
  double yz = delta.y() * delta.z();

  double componentsD[5] = { zz - dr2, // 0
                            xz,       // 1p
                            yz,       // 1n
                            xx - yy,  // 2p
                            xy };     // 2n

  for (int i = 0; i < 5; ++i)
    values[baseIndex + i] += componentsD[i] * components[i];
}
inline void GaussianSetTools::pointF(unsigned int moIndex, const Vector3& delta,
                                     double dr2, vector<double>& values) const
{
  // F type orbitals have 10 components and each component has a different
  // independent MO weighting. Many things can be cached to save time though.
  unsigned int baseIndex = m_basis->moIndices()[moIndex];

  double components[10] = { 0.0, 0.0, 0.0, 0.0, 0.0, 0.0, 0.0, 0.0, 0.0, 0.0 };

  vector<double>& gtoA = m_basis->gtoA();
  vector<double>& gtoCN = m_basis->gtoCN();

  // Now iterate through the D type GTOs and sum their contributions
  unsigned int cIndex = m_basis->cIndices()[moIndex];
  for (unsigned int i = m_basis->gtoIndices()[moIndex];
       i < m_basis->gtoIndices()[moIndex + 1]; ++i) {
    // Calculate the common factor
    double tmpGTO = exp(-gtoA[i] * dr2);
    for (double& component : components)
      component += gtoCN[cIndex++] * tmpGTO;
  }

  double xxx = delta.x() * delta.x() * delta.x(); // xxx
  double xxy = delta.x() * delta.x() * delta.y(); // xxy
  double xxz = delta.x() * delta.x() * delta.z(); // xxz
  double xyy = delta.x() * delta.y() * delta.y(); // xyy
  double xyz = delta.x() * delta.y() * delta.z(); // xyz
  double xzz = delta.x() * delta.z() * delta.z(); // xzz
  double yyy = delta.y() * delta.y() * delta.y(); // yyy
  double yyz = delta.y() * delta.y() * delta.z(); // yyz
  double yzz = delta.y() * delta.z() * delta.z(); // yzz
  double zzz = delta.z() * delta.z() * delta.z(); // zzz

  double componentsF[10] = {
    // molden order
    // e.g https://gau2grid.readthedocs.io/en/latest/order.html
    xxx, yyy, zzz, xyy, xxy, xxz, xzz, yzz, yyz, xyz
  };

  for (int i = 0; i < 10; ++i)
    values[baseIndex + i] += components[i] * componentsF[i];
}

inline void GaussianSetTools::pointF7(unsigned int moIndex,
                                      const Vector3& delta, double dr2,
                                      vector<double>& values) const
{
  // F type orbitals have 7 components and each component has a different
  // independent MO weighting. Many things can be cached to save time though.
  unsigned int baseIndex = m_basis->moIndices()[moIndex];

  double components[7] = { 0.0, 0.0, 0.0, 0.0, 0.0, 0.0, 0.0 };

  vector<double>& gtoA = m_basis->gtoA();
  vector<double>& gtoCN = m_basis->gtoCN();

  // Now iterate through the F type GTOs and sum their contributions
  unsigned int cIndex = m_basis->cIndices()[moIndex];
  for (unsigned int i = m_basis->gtoIndices()[moIndex];
       i < m_basis->gtoIndices()[moIndex + 1]; ++i) {
    // Calculate the common factor
    double tmpGTO = exp(-gtoA[i] * dr2);
    for (double& component : components)
      component += gtoCN[cIndex++] * tmpGTO;
  }

  double xxx = delta.x() * delta.x() * delta.x(); // xxx
  double xxy = delta.x() * delta.x() * delta.y(); // xxy
  double xxz = delta.x() * delta.x() * delta.z(); // xxz
  double xyy = delta.x() * delta.y() * delta.y(); // xyy
  double xyz = delta.x() * delta.y() * delta.z(); // xyz
  double xzz = delta.x() * delta.z() * delta.z(); // xzz
  double yyy = delta.y() * delta.y() * delta.y(); // yyy
  double yyz = delta.y() * delta.y() * delta.z(); // yyz
  double yzz = delta.y() * delta.z() * delta.z(); // yzz
  double zzz = delta.z() * delta.z() * delta.z(); // zzz

  /*
  spherical combinations borrowed from CASINO/Crystal documentation

   linear combination
3,0     z^3 - 3/2 * (x^2z + y^2z)      2z^3 - 3 * (x^2z + y^2z)      * 2
3,1     6 * xz^2 - 3/2 * (x^3 + xy^2)  4xz^2 - x^3 - xy^2            * 2/3
3,-1    6 * yz^2 - 3/2 * (x^2y + y^3)  4yz^2 - x^2y - y^3            * 2/3
3,2     15 * (x^2z - y^2z)             x^2z - y^2z                   * 1/15
3,-2    30 * xyz                       xyz                           * 1/30
3,3     15 * x^3 - 45 * xy^2           x^3 - 3xy^2                   * 1/15
3,-3    45 * x^2y - 15 * y^3           3x^2y - y^3                   * 1/15

final normalization
          (2 - delta_m,0) * (l - |m|)!
*  root  ------------------------------                     (m-dependent)
                (l + m)!
*/
  double root6 = 2.449489742783178;
  double root60 = 7.745966692414834;
  double root360 = 18.973665961010276;
  double componentsF[7] = { zzz - 3.0 / 2.0 * (xxz + yyz),
                            (6.0 * xzz - 3.0 / 2.0 * (xxx + xyy)) / root6,
                            (6.0 * yzz - 3.0 / 2.0 * (xxy + yyy)) / root6,
                            (15.0 * (xxz - yyz)) / root60,
                            (30.0 * xyz) / root60,
                            (15.0 * xxx - 45.0 * xyy) / root360,
                            (45.0 * xxy - 15.0 * yyy) / root360 };

  for (int i = 0; i < 7; ++i)
    values[baseIndex + i] += components[i] * componentsF[i];
}

<<<<<<< HEAD
inline void GaussianSetTools::pointG(unsigned int moIndex, const Vector3& delta,
                                     double dr2, vector<double>& values) const
{
  // G type orbitals have 15 components and each component has a different
  // independent MO weighting. Many things can be cached to save time though.
  unsigned int baseIndex = m_basis->moIndices()[moIndex];

  double components[15] = { 0.0, 0.0, 0.0, 0.0, 0.0, 0.0, 0.0, 0.0,
                            0.0, 0.0, 0.0, 0.0, 0.0, 0.0, 0.0 };

  vector<double>& gtoA = m_basis->gtoA();
  vector<double>& gtoCN = m_basis->gtoCN();

  // Now iterate through the D type GTOs and sum their contributions
  unsigned int cIndex = m_basis->cIndices()[moIndex];
  for (unsigned int i = m_basis->gtoIndices()[moIndex];
       i < m_basis->gtoIndices()[moIndex + 1]; ++i) {
    // Calculate the common factor
    double tmpGTO = exp(-gtoA[i] * dr2);
    for (double& component : components)
      component += gtoCN[cIndex++] * tmpGTO;
  }

  // e.g. XXXX YYYY ZZZZ XXXY XXXZ XYYY YYYZ ZZZX ZZZY XXYY XXZZ YYZZ XXYZ XYYZ
  // XYZZ
  double xxxx = delta.x() * delta.x() * delta.x() * delta.x();
  double yyyy = delta.y() * delta.y() * delta.y() * delta.y();
  double zzzz = delta.z() * delta.z() * delta.z() * delta.z();
  double xxxy = delta.x() * delta.x() * delta.x() * delta.y();
  double xxxz = delta.x() * delta.x() * delta.x() * delta.z();
  double xyyy = delta.x() * delta.y() * delta.y() * delta.y();
  double yyyz = delta.y() * delta.y() * delta.y() * delta.z();
  double zzzx = delta.z() * delta.z() * delta.z() * delta.x();
  double zzzy = delta.z() * delta.z() * delta.z() * delta.y();
  double xxyy = delta.x() * delta.x() * delta.y() * delta.y();
  double xxzz = delta.x() * delta.x() * delta.z() * delta.z();
  double yyzz = delta.y() * delta.y() * delta.z() * delta.z();
  double xxyz = delta.x() * delta.x() * delta.y() * delta.z();
  double xyyz = delta.x() * delta.y() * delta.y() * delta.z();
  double xyzz = delta.x() * delta.y() * delta.z() * delta.z();

  double componentsG[15] = { // molden order
                             // e.g XXXX YYYY ZZZZ XXXY XXXZ XYYY YYYZ ZZZX ZZZY
                             // XXYY XXZZ YYZZ XXYZ XYYZ XYZZ
                             xxxx, yyyy, zzzz, xxxy, xxxz, xyyy, yyyz, zzzx,
                             zzzy, xxyy, xxzz, yyzz, xxyz, xyyz, xyzz
  };

  for (int i = 0; i < 15; ++i)
    values[baseIndex + i] += components[i] * componentsG[i];
}

inline void GaussianSetTools::pointG9(unsigned int moIndex,
                                      const Vector3& delta, double dr2,
                                      vector<double>& values) const
{
  // G type orbitals have 9 components and each component has a different
  // independent MO weighting. Many things can be cached to save time though.
  unsigned int baseIndex = m_basis->moIndices()[moIndex];

  double components[9] = { 0.0, 0.0, 0.0, 0.0, 0.0, 0.0, 0.0, 0.0, 0.0 };

  vector<double>& gtoA = m_basis->gtoA();
  vector<double>& gtoCN = m_basis->gtoCN();

  // Now iterate through the G type GTOs and sum their contributions
  unsigned int cIndex = m_basis->cIndices()[moIndex];
  for (unsigned int i = m_basis->gtoIndices()[moIndex];
       i < m_basis->gtoIndices()[moIndex + 1]; ++i) {
    // Calculate the common factor
    double tmpGTO = exp(-gtoA[i] * dr2);
    for (double& component : components)
      component += gtoCN[cIndex++] * tmpGTO;
  }

  double x2(delta.x() * delta.x()), y2(delta.y() * delta.y()),
    z2(delta.z() * delta.z());

  double componentsG[9] = {
    3.0 * dr2 * dr2 - 30.0 * dr2 * z2 + 35.0 * z2 * z2 * (1.0 / 8.0),
    delta.x() * delta.z() * (7.0 * z2 - 3.0 * dr2) * (sqrt(5.0) / 8.0),
    delta.y() * delta.z() * (7.0 * z2 - 3.0 * dr2) * (sqrt(5.0) / 8.0),
    (x2 - y2) * (7.0 * z2 - dr2) * (sqrt(5.0) / 4.0),
    delta.x() * delta.y() * (7.0 * z2 - dr2) * (sqrt(5.0) / 2.0),
    delta.x() * delta.z() * (x2 - 3.0 * y2) * (sqrt(7.0) / 4.0),
    delta.y() * delta.z() * (3.0 * x2 - y2) * (sqrt(7.0) / 4.0),
    (x2 * x2 - 6.0 * x2 * y2 + y2 * y2) * (sqrt(35.0) / 8.0),
    delta.x() * delta.y() * (x2 - y2) * (sqrt(35.0) / 2.0)
  };

  for (int i = 0; i < 9; ++i)
    values[baseIndex + i] += components[i] * componentsG[i];
}

=======
>>>>>>> 9898a5cf
} // namespace Avogadro::Core<|MERGE_RESOLUTION|>--- conflicted
+++ resolved
@@ -419,7 +419,6 @@
     values[baseIndex + i] += components[i] * componentsF[i];
 }
 
-<<<<<<< HEAD
 inline void GaussianSetTools::pointG(unsigned int moIndex, const Vector3& delta,
                                      double dr2, vector<double>& values) const
 {
@@ -514,6 +513,4 @@
     values[baseIndex + i] += components[i] * componentsG[i];
 }
 
-=======
->>>>>>> 9898a5cf
 } // namespace Avogadro::Core